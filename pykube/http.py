"""
HTTP request related code.
"""

import posixpath
import re

from six.moves.urllib.parse import urlparse

from .session import build_session
from .exceptions import HTTPError


_ipv4_re = re.compile(r"^((25[0-5]|2[0-4][0-9]|[01]?[0-9][0-9]?).){3}(25[0-5]|2[0-4][0-9]|[01]?[0-9][0-9]?)$")


class HTTPClient(object):
    """
    Client for interfacing with the Kubernetes API.
    """

    _session = None

    def __init__(self, config, gcloud_file=None):
        """
        Creates a new instance of the HTTPClient.

        :Parameters:
           - `config`: The configuration instance
           - `gcloud_file`: For GCP deployments, override gcloud credentials file location
        """
        self.config = config
        self.gcloud_file = gcloud_file
        self.url = self.config.cluster["server"]

    @property
    def session(self):
        if not self._session:
            self._session = build_session(self.config, self.gcloud_file)
        return self._session

    @property
    def url(self):
        return self._url

    @url.setter
    def url(self, value):
        pr = urlparse(value)
        self._url = pr.geturl()

<<<<<<< HEAD
    def build_session(self):
        """
        Creates a new session for the client.
        """
        s = requests.Session()
        if "certificate-authority" in self.config.cluster:
            s.verify = self.config.cluster["certificate-authority"].filename()
        if "insecure-skip-tls-verify" in self.config.cluster:
            if self.config.cluster["insecure-skip-tls-verify"]:
                s.verify = False
        if "token" in self.config.user and self.config.user["token"]:
            s.headers["Authorization"] = "Bearer {}".format(self.config.user["token"])
        elif "client-certificate" in self.config.user:
            s.cert = (
                self.config.user["client-certificate"].filename(),
                self.config.user["client-key"].filename(),
            )
        else:  # no user present; don't configure anything
            pass
        return s

=======
>>>>>>> e62ff67d
    def get_kwargs(self, **kwargs):
        """
        Creates a full URL to request based on arguments.

        :Parametes:
           - `kwargs`: All keyword arguments to build a kubernetes API endpoint
        """
        version = kwargs.pop("version", "v1")
        if version == "v1":
            base = kwargs.pop("base", "/api")
        elif "/" in version:
            base = kwargs.pop("base", "/apis")
        else:
            if "base" not in kwargs:
                raise TypeError("unknown API version; base kwarg must be specified.")
            base = kwargs.pop("base")
        bits = [base, version]
        if "namespace" in kwargs:
            namespace = kwargs.pop("namespace")
            if namespace:
                bits.extend([
                    "namespaces",
                    namespace,
                ])
        url = kwargs.get("url", "")
        if url.startswith("/"):
            url = url[1:]
        bits.append(url)
        kwargs["url"] = self.url + posixpath.join(*bits)
        return kwargs

    def raise_for_status(self, resp):
        try:
            resp.raise_for_status()
        except Exception:
            # attempt to provide a more specific exception based around what
            # Kubernetes returned as the error.
            if resp.headers["content-type"] == "application/json":
                payload = resp.json()
                if payload["kind"] == "Status":
                    raise HTTPError(resp.status_code, payload["message"])
            raise

    def request(self, *args, **kwargs):
        """
        Makes an API request based on arguments.

        :Parameters:
           - `args`: Non-keyword arguments
           - `kwargs`: Keyword arguments
        """
        return self.session.request(*args, **self.get_kwargs(**kwargs))

    def get(self, *args, **kwargs):
        """
        Executes an HTTP GET.

        :Parameters:
           - `args`: Non-keyword arguments
           - `kwargs`: Keyword arguments
        """
        return self.session.get(*args, **self.get_kwargs(**kwargs))

    def options(self, *args, **kwargs):
        """
        Executes an HTTP OPTIONS.

        :Parameters:
           - `args`: Non-keyword arguments
           - `kwargs`: Keyword arguments
        """
        return self.session.options(*args, **self.get_kwargs(**kwargs))

    def head(self, *args, **kwargs):
        """
        Executes an HTTP HEAD.

        :Parameters:
           - `args`: Non-keyword arguments
           - `kwargs`: Keyword arguments
        """
        return self.session.head(*args, **self.get_kwargs(**kwargs))

    def post(self, *args, **kwargs):
        """
        Executes an HTTP POST.

        :Parameters:
           - `args`: Non-keyword arguments
           - `kwargs`: Keyword arguments
        """
        return self.session.post(*args, **self.get_kwargs(**kwargs))

    def put(self, *args, **kwargs):
        """
        Executes an HTTP PUT.

        :Parameters:
           - `args`: Non-keyword arguments
           - `kwargs`: Keyword arguments
        """
        return self.session.put(*args, **self.get_kwargs(**kwargs))

    def patch(self, *args, **kwargs):
        """
        Executes an HTTP PATCH.

        :Parameters:
           - `args`: Non-keyword arguments
           - `kwargs`: Keyword arguments
        """
        return self.session.patch(*args, **self.get_kwargs(**kwargs))

    def delete(self, *args, **kwargs):
        """
        Executes an HTTP DELETE.

        :Parameters:
           - `args`: Non-keyword arguments
           - `kwargs`: Keyword arguments
        """
        return self.session.delete(*args, **self.get_kwargs(**kwargs))<|MERGE_RESOLUTION|>--- conflicted
+++ resolved
@@ -48,30 +48,6 @@
         pr = urlparse(value)
         self._url = pr.geturl()
 
-<<<<<<< HEAD
-    def build_session(self):
-        """
-        Creates a new session for the client.
-        """
-        s = requests.Session()
-        if "certificate-authority" in self.config.cluster:
-            s.verify = self.config.cluster["certificate-authority"].filename()
-        if "insecure-skip-tls-verify" in self.config.cluster:
-            if self.config.cluster["insecure-skip-tls-verify"]:
-                s.verify = False
-        if "token" in self.config.user and self.config.user["token"]:
-            s.headers["Authorization"] = "Bearer {}".format(self.config.user["token"])
-        elif "client-certificate" in self.config.user:
-            s.cert = (
-                self.config.user["client-certificate"].filename(),
-                self.config.user["client-key"].filename(),
-            )
-        else:  # no user present; don't configure anything
-            pass
-        return s
-
-=======
->>>>>>> e62ff67d
     def get_kwargs(self, **kwargs):
         """
         Creates a full URL to request based on arguments.
